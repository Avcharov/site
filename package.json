--- conflicted
+++ resolved
@@ -4,13 +4,8 @@
   "version": "0.0.1",
   "description": "Stencil Starter App",
   "scripts": {
-<<<<<<< HEAD
-    "build": "stencil build --prod && workbox-cli generate:sw",
-    "dev": "sd concurrent \"stencil build --watch\" \"stencil-dev-server\" ",
-=======
-    "build": "stencil build",
+    "build": "stencil build && workbox-cli generate:sw",
     "dev": "sd concurrent \"stencil build --dev --watch\" \"stencil-dev-server\" ",
->>>>>>> 4a6b2443
     "test": "stencil build --watch",
     "serve": "stencil-dev-server",
     "start": "npm run dev"
